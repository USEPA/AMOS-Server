import logging
import os
import re
import ssl
from collections import Counter
from enum import Enum

import pandas as pd
import requests
import sentry_sdk
import urllib3
from flask import Flask, jsonify, make_response, request, Response
from flask_cors import CORS
from flask_swagger import swagger
from flask_swagger_ui import get_swaggerui_blueprint
from sentry_sdk.integrations.flask import FlaskIntegration
from sqlalchemy import func, or_

import common_queries as cq
import spectrum
import util
from table_definitions import db, AnalyticalQC, ClassyFire, Contents, DataSourceInfo, FactSheets, \
    FunctionalUseClasses, InfraredSpectra, MassSpectra, Methods, MethodsWithSpectra, NMRSpectra, \
    RecordInfo, SubstanceImages, Substances, Synonyms


class CustomHttpAdapter(requests.adapters.HTTPAdapter):
    # "Transport adapter" that allows us to use custom ssl_context.

    def __init__(self, ssl_context=None, **kwargs):
        self.ssl_context = ssl_context
        super().__init__(**kwargs)

    def init_poolmanager(self, connections, maxsize, block=False):
        self.poolmanager = urllib3.poolmanager.PoolManager(
            num_pools=connections, maxsize=maxsize,
            block=block, ssl_context=self.ssl_context)


def get_legacy_session():
    ctx = ssl.create_default_context(ssl.Purpose.SERVER_AUTH)
    ctx.options |= 0x4  # OP_LEGACY_SERVER_CONNECT
    session = requests.session()
    session.mount('https://', CustomHttpAdapter(ctx))
    return session


# Integrating Sentry into Amos
sentry_sdk.init(
    dsn="https://712871757f0243ee8370d9558bfff1ac@ccte-app-monitoring.epa.gov/13",
    integrations=[
        FlaskIntegration(),
    ],

    # Set traces_sample_rate to 1.0 to capture 100%
    # of transactions for performance monitoring.
    # We recommend adjusting this value in production.
    traces_sample_rate=1.0
)

# Load connection info for PostgreSQL & API access
ccte_api_server = os.environ['CCTE_API_SERVER']
ccte_api_key = os.environ['CCTE_API_KEY']

app = Flask(__name__)


@app.get('/api/amos/swagger.json')
def get_swagger():
    swag = swagger(app)
    swag['info']['version'] = "1.0"
    swag['info']['title'] = "AMOS API"
    return jsonify(swag)


# Swagger UI route
SWAGGER_URL = '/api/amos/swagger'
API_URL = '/api/amos/swagger.json'
swaggerui_blueprint = get_swaggerui_blueprint(
    SWAGGER_URL,
    API_URL,
    config={
        'app_name': "AMOS API"
    }
)

app.register_blueprint(swaggerui_blueprint, url_prefix=SWAGGER_URL)

if os.environ.get('SQLALCHEMY_DATABASE_URI', None):
    app.config["SQLALCHEMY_DATABASE_URI"] = os.environ.get('SQLALCHEMY_DATABASE_URI')
else:
    uname = os.environ.get('AMOS_POSTGRES_USER', None)
    pwd = os.environ.get('AMOS_POSTGRES_PASSWORD', None)
    server = os.environ.get('AMOS_POSTGRES_SERVER', 'localhost')
    port = os.environ.get('AMOS_POSTGRES_PORT', '5432')
    database = os.environ.get('AMOS_POSTGRES_DATABASE', 'amos')
    app.config["SQLALCHEMY_DATABASE_URI"] = f"postgresql+psycopg2://{uname}:{pwd}@{server}:{port}/{database}"

app.config['SQLALCHEMY_TRACK_MODIFICATIONS'] = False
app.secret_key = "secretkey"

CORS(app, resources={r'/*': {'origins': '*'}})


# TODO (2025-03-07): If paginated endpoints for the methods and fact sheets are working after a
# month without complaints, delete the old endpoints.


class SearchType(Enum):
    InChIKey = 1
    CASRN = 2
    SubstanceName = 3
    DTXSID = 4


def determine_search_type(search_term):
    """
    Determine whether the search term in question is an InChIKey, CAS number, or a name.
    --
    search_term : string
        String used for searching.

    Returns
    --
    SearchType enum.

    """

    if re.match("^[0-9]*-[0-9]*-[0-9]", search_term.strip()):
        return SearchType.CASRN
    elif re.match("^[A-Z]{14}-[A-Z]{8}[SN][A-Z]-[A-Z]$", search_term.strip()):
        return SearchType.InChIKey
    elif re.match("DTXSID[0-9]*", search_term.strip()):
        return SearchType.DTXSID
    else:
        return SearchType.SubstanceName


@app.get("/api/amos/get_substances_for_search_term/<search_term>")
def get_substances_for_search_term(search_term):
    """
    Returns substances by a search term.

    Takes a string containing a search term, and tries to find any DTXSIDs that
    match it, returning them along with information about the substances.

    If no DTXSID is found, the function returns None.  If multiple synonyms or
    the first blocks of multiple InChIKeys are matched, the ambiguity variable
    will be passed indicating the issue, along with a list of the substances
    and information about them.

    ---
    parameters:
      - in: path
        name: search_term
        type: string
    responses:
      200:
        description: Operation successful
    """
    search_type = determine_search_type(search_term)
    substances = None  # default value
    ambiguity = None  # default value
    q = db.select(Substances)

    if search_type == SearchType.DTXSID:
        q = q.filter(Substances.dtxsid == search_term)
        results = db.session.execute(q).first()
        if results:
            substances = results[0].get_row_contents()

    elif search_type == SearchType.SubstanceName:
        q_name = q.filter(Substances.preferred_name.ilike(search_term))
        results = db.session.execute(q_name).first()
        # if no matches, check if it's a synonym
        if results:
            substances = results[0].get_row_contents()
        else:
            q_syn = q.join_from(Synonyms, Substances, Synonyms.dtxsid == Substances.dtxsid).filter(
                Synonyms.synonym.ilike(search_term))
            synonym_results = db.session.execute(q_syn).all()
            if len(synonym_results) == 1:
                substances = synonym_results[0][0].get_row_contents()
            elif len(synonym_results) > 1:
                substances = [r[0].get_row_contents() for r in synonym_results]
                ambiguity = "synonym"

    elif search_type == SearchType.InChIKey:
        results = cq.inchikey_first_block_search(search_term[:14])
        """ inchikey_first_block = search_term[:14]
        q = q.filter(Substances.jchem_inchikey.like(inchikey_first_block+"%") | Substances.indigo_inchikey.like(inchikey_first_block+"%"))
        results = [r[0].get_row_contents() for r in db.session.execute(q).all()] """
        inchikey_present = any([r["jchem_inchikey"] == search_term for r in results]) or any(
            [r["indigo_inchikey"] == search_term for r in results])
        if inchikey_present and len(results) == 1:
            substances = results[0]
        elif len(results) > 0:
            substances = results
            ambiguity = "inchikey"

    elif search_type == SearchType.CASRN:
        q = q.filter(Substances.casrn == search_term)
        results = db.session.execute(q).first()
        if results:
            substances = results[0].get_row_contents()

    else:
        raise ValueError("Invalid value for search type")

    return jsonify({"ambiguity": ambiguity, "substances": substances})


@app.get("/api/amos/search/<dtxsid>")
def search_results(dtxsid):
    """
    Endpoint for retrieving search results of a specified DTXSID.

    Parameters
    ---
    parameters:
      - in: path
        name: stxsid
        type: string
    responses:
      200:
        description: A JSON structure containing a list of records from the database.
    """

    id_query = db.select(Contents.internal_id).filter(Contents.dtxsid == dtxsid)
    internal_ids = [ir.internal_id for ir in db.session.execute(id_query).all()]

    record_query = db.select(
        RecordInfo.source, RecordInfo.internal_id, RecordInfo.link, RecordInfo.record_type, RecordInfo.methodologies,
        RecordInfo.data_type, RecordInfo.description, func.count(Contents.dtxsid)
    ).join_from(
        RecordInfo, Contents, Contents.internal_id == RecordInfo.internal_id
    ).filter(
        RecordInfo.internal_id.in_(internal_ids)
    ).group_by(
        RecordInfo.internal_id
    )
    records = [r._asdict() for r in db.session.execute(record_query)]

    # add method numbers to methods found in the search
    method_number_query = db.select(Methods.internal_id, Methods.method_number, Methods.document_type).filter(
        Methods.internal_id.in_(internal_ids))
    method_info = [r._asdict() for r in db.session.execute(method_number_query)]
    method_info = {mn["internal_id"]: {"method_number": mn["method_number"], "document_type": mn["document_type"]} for
                   mn in method_info}

    # add mass spectrum entropies to data
    spectrum_data_query = db.select(MassSpectra.internal_id, MassSpectra.spectral_entropy,
                                    MassSpectra.normalized_entropy).filter(MassSpectra.internal_id.in_(internal_ids))
    spectrum_info = [r._asdict() for r in db.session.execute(spectrum_data_query)]
    spectrum_info = {
        si["internal_id"]: {"spectral_entropy": si["spectral_entropy"], "normalized_entropy": si["normalized_entropy"]}
        for si in spectrum_info}

    for r in records:
        if r["internal_id"] in method_info:
            r["method_number"] = method_info[r["internal_id"]]["method_number"]
            r["method_type"] = method_info[r["internal_id"]]["document_type"]
        if r["record_type"] == "Spectrum":
            if r["internal_id"] in spectrum_info:
                r["spectrum_rating"] = spectrum.spectrum_rating(
                    spectrum_info[r["internal_id"]]["spectral_entropy"],
                    spectrum_info[r["internal_id"]]["normalized_entropy"]
                )
            else:
                r["spectrum_rating"] = "N/A"

    # Fill in missing record types with zeroes
    result_record_types = [r["record_type"] for r in records]
    record_type_counts = Counter(result_record_types)
    for record_type in ["Method", "Fact Sheet", "Spectrum"]:
        if record_type not in record_type_counts:
            record_type_counts[record_type] = 0
    record_type_counts = {k.lower(): v for k, v in record_type_counts.items()}

    return jsonify({"records": records, "record_type_counts": record_type_counts})


@app.get("/api/amos/get_mass_spectrum/<internal_id>")
def retrieve_mass_spectrum(internal_id):
    """
    Endpoint for retrieving a specified mass spectrum from the database.

    ---
    parameters:
      - in: path
        name: internal_id
        type: integer
        description: The unique internal identifier for the spectrum that's being looked for.
    responses:
      200:
        description: A JSON structure containing the information about the spectrum.
    """
    q = db.select(
        MassSpectra.spectrum, MassSpectra.splash, MassSpectra.normalized_entropy, MassSpectra.spectral_entropy,
        MassSpectra.has_associated_method, MassSpectra.spectrum_metadata
    ).filter(MassSpectra.internal_id == internal_id)
    data_row = db.session.execute(q).first()
    if data_row is not None:
        data_dict = data_row._asdict()

        # Postgres stores the missing values for entropies as 'NaN'; for some reason, passing these
        # to jsonify() causes it to send the dictionary as a string, so fix that
        if len(data_dict["spectrum"]) == 1:
            data_dict["spectral_entropy"] = None
            data_dict["normalized_entropy"] = None
        return jsonify(data_dict)

    else:
        return "Error: invalid internal id."


@app.get("/api/amos/fact_sheet_list")
def fact_sheet_list():
    """
    Endpoint for retrieving a list of all the fact sheets present in the database.

    The current Vue page using this is only displaying the year th
    record was published, hence why the 'year_published' field is being
    generated.

    ---
    responses:
      200:
        description: A list of dictionaries, each one corresponding to one fact sheet in the
    """

    q = db.select(
        FactSheets.internal_id, FactSheets.fact_sheet_name, FactSheets.analyte, FactSheets.document_type,
        FactSheets.functional_classes,
        RecordInfo.source, RecordInfo.link, func.count(Contents.dtxsid)
    ).join_from(
        FactSheets, RecordInfo, FactSheets.internal_id == RecordInfo.internal_id
    ).join_from(
        RecordInfo, Contents, RecordInfo.internal_id == Contents.internal_id, isouter=True
    ).group_by(
        FactSheets.internal_id, RecordInfo.internal_id
    )
    results = [r._asdict() for r in db.session.execute(q).all()]

    single_dtxsid_ids = [r["internal_id"] for r in results if r["count"] == 1]
    q2 = db.select(Contents.internal_id, Contents.dtxsid).filter(Contents.internal_id.in_(single_dtxsid_ids))
    single_dtxsid_results = {r.internal_id: r.dtxsid for r in db.session.execute(q2).all()}

    for i in range(len(results)):
        if results[i]["internal_id"] in single_dtxsid_results:
            results[i]["dtxsid"] = single_dtxsid_results[results[i]["internal_id"]]

    return jsonify({"results": results})


@app.get("/api/amos/method_list")
def method_list():
    """
    Endpoint for retrieving a list of all the methods present in the database.

    ---
    responses:
      200:
        description: A list of dictionaries, each one corresponding to one method in the database.
    """

    q = db.select(
        Methods.internal_id, Methods.method_name, Methods.method_number, Methods.date_published, Methods.matrix,
        Methods.analyte,
        Methods.functional_classes, Methods.pdf_metadata, RecordInfo.source, RecordInfo.methodologies,
        RecordInfo.description,
        RecordInfo.link, Methods.document_type, Methods.publisher, func.count(Contents.dtxsid)
    ).join_from(
        Methods, RecordInfo, Methods.internal_id == RecordInfo.internal_id
    ).join_from(
        RecordInfo, Contents, RecordInfo.internal_id == Contents.internal_id, isouter=True
    ).group_by(
        Methods.internal_id, RecordInfo.internal_id
    )

    results = [r._asdict() for r in db.session.execute(q).all()]
    results = [{**r, "year_published": util.clean_year(r["date_published"])} for r in results]
    for r in results:
        if pm := r.get("pdf_metadata"):
            r["author"] = pm.get("Author", None)
            r["limitation"] = pm.get("Limitation", None)
            r["limit_of_detection"] = pm.get("Limit of Detection", None)
            r["limit_of_quantitation"] = pm.get("Limit of Quantitation", None)
            del r["pdf_metadata"]
        else:
            r["author"] = None

    return {"results": results}


@app.get("/api/amos/get_pdf/<record_type>/<internal_id>")
def get_pdf(record_type, internal_id):
    """
    Retrieve a PDF from the database by the internal ID and type of record.

    ---
    parameters:
      - in: path
        name: record_type
        type: string
        description: A string indicating which kind of record is being retrieved.  Valid values are 'fact sheet', 'method', and 'spectrum pdf'.
      - in: path
        name: internal_id
        type: integer
        description: ID of the document in the database.
    responses:
      200:
        description: The PDF being searched, in the form of an <iframe>-compatible element.
    """

    pdf_content = cq.pdf_by_id(internal_id, record_type.lower())

    if pdf_content:
        response = make_response(pdf_content)
        response.headers['Content-Type'] = "application/pdf"
        response.headers['Content-Disposition'] = f"inline; filename=\"{internal_id}.pdf\""
        return response
    else:
        return f"Error: no PDF found for internal ID '{internal_id}'."


@app.get("/api/amos/get_pdf_metadata/<record_type>/<internal_id>")
def get_pdf_metadata(record_type, internal_id):
    """
    Retrieves metadata associated with a PDF.

    Both fact sheets and methods have
    associated metadata, so this uses the record_type argument to differentiate
    between them.

    ---
    parameters:
      - in: path
        name: record_type
        type: string
        description: A string indicating which kind of record is being retrieved. Valid values are 'fact sheet' and 'method'.
      - in: path
        name: internal_id
        type: integer
        description: ID of the document in the database.
    responses:
      200:
        description: A JSON structure containing the metadata, the name, and whether the method has associated spectra.
    """

    metadata = cq.pdf_metadata(internal_id, record_type.lower())
    if metadata is not None:
        return jsonify(metadata)
    else:
        return f"Error: no PDF found for internal ID '{internal_id}'."


@app.get("/api/amos/find_dtxsids/<internal_id>")
def find_dtxsids(internal_id):
    """
    Returns a list of DTXSIDs associated with the specified internal ID
    Along with additional substance information. This is mostly used for pulling back
    information on the substances listed in a method or fact sheet.

    ---
    parameters:
      - in: path
        name: internal_id
        type: integer
        description: ID of the document in the database.
    responses:
      200:
        description: A JSON structure containing a list of substance information.  This will be empty if no records were found.
    """

    substance_list = cq.substances_for_ids(internal_id)
    if len(substance_list) == 0:
        print(f"Warning -- no DTXSIDs found for internal ID {internal_id}")
    return jsonify({"substance_list": substance_list})


@app.get("/api/amos/substance_similarity_search/<dtxsid>")
def find_similar_substances(dtxsid, similarity_threshold=0.8):
    """
    Makes a call to an EPA-built API for substance similarity
     And returns the list of DTXSIDs of substances with a similarity measure at or above the
    `similarity_threshold` parameter.

    ---
    parameters:
      - in: path
        name: dtxsid
        type: string
        description: The DTXSID to search on.
      - in: path
        name: similarity_threshold
        type: float
        description: A value from 0 to 1, sent to an EPA API as a threshold for how similar the substances you're searching for should be.  Higher values will return only highly similar substances.
    responses:
      200:
        description: A list of similar substances, or None if none were found.
    """

    BASE_URL = f"{ccte_api_server}/similar-compound/by-dtxsid/"

    # workaround for [SSL: UNSAFE_LEGACY_RENEGOTIATION_DISABLED]
    # https://stackoverflow.com/questions/71603314/ssl-error-unsafe-legacy-renegotiation-disabled
    url = f"{BASE_URL}{dtxsid}/{similarity_threshold}"
    logging.info(f"Calling {url}")
    response = get_legacy_session().get(url)

<<<<<<< HEAD
=======
    Returns
    -------
    A list of similar substances, or None if none were found.
    """

    BASE_URL = "https://comptox.epa.gov/dashboard-api/similar-compound/by-dtxsid/"
    response = requests.get(f"{BASE_URL}{dtxsid}/{similarity_threshold}")
>>>>>>> 5b54ff7a
    if response.status_code == 200:
        return {"similar_substance_info": response.json()}
    else:
        print("Error: ", response.status_code)
        return {"similar_substance_info": None}


@app.get("/api/amos/get_similar_structures/<dtxsid>")
def get_similar_structures(dtxsid):
    """
    Searches the database for all methods which contain at least one substance of sufficient similarity to the searched substance.
    The searched similarity level is hardcoded here, and I currently have no plans to make it adjustable by the app.

    ---
    parameters:
      - in: path
        name: dtxsid
        type: string
        description: The DTXSID to search on.
    responses:
      200:
        description: A JSON structure containing information on the related methods.
    """
    similar_substance_info = find_similar_substances(dtxsid, similarity_threshold=0.5)["similar_substance_info"]
    if similar_substance_info is None:
        similar_dtxsids = []
        similarity_dict = {}
    else:
        similar_dtxsids = [ssi["dtxsid"] for ssi in similar_substance_info]
        similarity_dict = {ssi["dtxsid"]: ssi["similarity"] for ssi in similar_substance_info}

    # add the actual DTXSID manually
    similar_dtxsids.append(dtxsid)
    similarity_dict[dtxsid] = 1.0001

    methods_query = db.select(
        Contents.internal_id, Contents.dtxsid, RecordInfo.source, RecordInfo.methodologies,
        Methods.method_name, Methods.date_published
    ).filter(
        Contents.dtxsid.in_(similar_dtxsids)
    ).join_from(
        Contents, RecordInfo, Contents.internal_id == RecordInfo.internal_id
    ).join_from(
        Contents, Methods, Contents.internal_id == Methods.internal_id
    )
    method_results = [c._asdict() for c in db.session.execute(methods_query).all()]

    fact_sheet_query = db.select(
        Contents.internal_id, Contents.dtxsid, RecordInfo.source, FactSheets.fact_sheet_name
    ).filter(
        Contents.dtxsid.in_(similar_dtxsids)
    ).join_from(
        Contents, RecordInfo, Contents.internal_id == RecordInfo.internal_id
    ).join_from(
        Contents, FactSheets, Contents.internal_id == FactSheets.internal_id
    )
    fact_sheet_results = [c._asdict() for c in db.session.execute(fact_sheet_query).all()]

    methods_with_searched_substance = [r["internal_id"] for r in method_results if r["dtxsid"] == dtxsid]
    fact_sheets_with_searched_substance = [r["internal_id"] for r in fact_sheet_results if r["dtxsid"] == dtxsid]
    dtxsid_names = cq.names_for_dtxsids([r["dtxsid"] for r in method_results + fact_sheet_results])

    # merge info, supply a boolean for whether the searched substance is in the
    # method, and parse the publication year
    method_results = [{
        **r, "similarity": similarity_dict[r["dtxsid"]], "substance_name": dtxsid_names.get(r["dtxsid"]),
        "has_searched_substance": r["internal_id"] in methods_with_searched_substance,
        "year_published": util.clean_year(r["date_published"]),
        "methodology": ", ".join(r["methodologies"]) if r["methodologies"] is not None else None
    } for r in method_results]
    ids_to_method_names = {r["internal_id"]: r["method_name"] for r in method_results}

    fact_sheet_results = [{
        **r, "similarity": similarity_dict[r["dtxsid"]], "substance_name": dtxsid_names.get(r["dtxsid"]),
        "has_searched_substance": r["internal_id"] in fact_sheets_with_searched_substance
    } for r in fact_sheet_results]
    ids_to_fact_sheet_names = {r["internal_id"]: r["fact_sheet_name"] for r in fact_sheet_results}

    method_dtxsid_counts = Counter([r["dtxsid"] for r in method_results])
    fact_sheet_dtxsid_counts = Counter([r["dtxsid"] for r in fact_sheet_results])
    dtxsid_counts = [{"dtxsid": k, "num_methods": method_dtxsid_counts.get(k, 0),
                      "num_fact_sheets": fact_sheet_dtxsid_counts.get(k, 0), "preferred_name": v,
                      "similarity": similarity_dict[k]} for k, v in dtxsid_names.items()]

    return jsonify({
        "method_results": method_results, "fact_sheet_results": fact_sheet_results,
        "ids_to_method_names": ids_to_method_names, "ids_to_fact_sheet_names": ids_to_fact_sheet_names,
        "dtxsid_counts": dtxsid_counts
    })


@app.post("/api/amos/batch_search")
def batch_search():
    """
    Receives a list of DTXSIDs and returns information on all records in the
    database that contain those DTXSIDs.  If a record contains more than one of
    the searched DTXSIDs, then that record will appear once for each searched
    substance it contains.
    ---
    parameters:
      - in: body
        name: body
        schema:
            id: BatchSearchRequest
            properties:
              base_url:
                type: string
              dtxsids:
                type: array
                example: [DTXSID123]
                description: List of DTXSIDs to search for.
                items:
                  type: string
              include_classyfire:
                type: boolean
              include_external_links:
                type: boolean
              methodologies:
                type: array
                items:
                  type: string
              record_types:
                type: array
                items:
                  type: string
              additional_record_info:
                type: boolean
              include_source_counts:
                type: boolean
              include_functional_uses:
                type: boolean
              always_download_file:
                type: boolean
    responses:
      200:
        description: OK
    """
    parameters = request.get_json()
    base_url = parameters["base_url"]
    dtxsid_list = parameters["dtxsids"]
    include_classyfire = parameters["include_classyfire"]
    include_external_links = parameters["include_external_links"]
    methodologies = parameters["methodologies"]
    record_types = parameters["record_types"]
    additional_record_info = parameters["additional_record_info"]
    include_source_counts = parameters["include_source_counts"]
    include_functional_uses = parameters["include_functional_uses"]
    always_download_file = parameters["always_download_file"]

    #### PART 1: Fire off the initial queries to the database for record counts. ####

    substance_query = db.select(Substances.dtxsid, Substances.casrn, Substances.preferred_name).filter(
        Substances.dtxsid.in_(dtxsid_list))
    substance_df = pd.DataFrame([c._asdict() for c in db.session.execute(substance_query).all()])

    record_query = db.select(
        Contents.internal_id, Contents.dtxsid, RecordInfo.methodologies, RecordInfo.source, RecordInfo.link,
        RecordInfo.record_type, RecordInfo.description, RecordInfo.data_type
    ).join_from(
        Contents, RecordInfo, Contents.internal_id == RecordInfo.internal_id
    ).filter(Contents.dtxsid.in_(dtxsid_list))

    if not methodologies["all"]:
        accepted_methodologies = [k for k, v in methodologies.items() if (k != "all") and v]
        record_query = record_query.filter(
            or_(*[RecordInfo.methodologies.contains([am]) for am in accepted_methodologies]))

    accepted_record_types = [k for k, v in record_types.items() if (k != "all") and v]
    record_query = record_query.filter(RecordInfo.record_type.in_(accepted_record_types))
    records = [c._asdict() for c in db.session.execute(record_query).all()]

    if not include_external_links:
        # don't add this as a filter to the query; it'll miss records without sources if it's added there
        records = [r for r in records if r["data_type"] is not None]
    for i, r in enumerate(records):
        if href := util.construct_internal_href(r['internal_id'], r['record_type'], r['data_type']):
            records[i]["AMOS Link"] = base_url + href

    #### PART 2: Construct the dataframe for the record info, if there are records to get info for. ####

    if len(records) == 0:
        if always_download_file:
            record_df = pd.DataFrame([], columns=[
                "dtxsid", "casrn", "preferred_name", "internal_id", "methodologies", "source",
                "record_type", "AMOS Link", "link", "count", "description"
            ])
            result_df = pd.DataFrame([], columns=[
                "DTXSID", "CASRN", "Substance Name", "AMOS Record ID", "Methodologies", "Source",
                "Record Type", "AMOS Link", "Source Link", "# Substances in Record", "Description"
            ])
        else:
            return Response(status=204)
    else:
        record_df = pd.DataFrame(records)
        record_df.drop("data_type", axis=1, inplace=True)

        # add counts of substances per record
        found_record_ids = set(record_df["internal_id"])
        substances_per_record = cq.substance_counts_by_record(found_record_ids)
        substances_per_record_df = pd.DataFrame(substances_per_record)
        record_df = record_df.merge(substances_per_record_df, how="left", on="internal_id")

        # render methodologies as a delimited string rather than printing the list object
        has_methodology = ~record_df["methodologies"].isna()
        record_df.loc[has_methodology, "methodologies"] = record_df.loc[has_methodology, "methodologies"].apply(
            lambda x: "; ".join(x))

        result_df = substance_df.merge(record_df, how="right", on="dtxsid")
        result_df = result_df[[
            "dtxsid", "casrn", "preferred_name", "internal_id", "methodologies", "source", "record_type",
            "AMOS Link", "link", "count", "description"
        ]]

        # add additional mass spectrum info, if requested
        ms_info_flags = additional_record_info["ms"]
        if any([v for _, v in ms_info_flags.items()]):
            ms_info_query = db.select(
                MassSpectra.internal_id, MassSpectra.spectral_entropy, MassSpectra.normalized_entropy,
                MassSpectra.spectrum_metadata,
                func.array_length(MassSpectra.spectrum, 1).label("num_peaks")
            ).filter(MassSpectra.internal_id.in_(found_record_ids))
            ms_info = pd.DataFrame([c._asdict() for c in db.session.execute(ms_info_query).all()])
            ms_info["rating"] = ms_info.apply(
                lambda x: spectrum.spectrum_rating(x.spectral_entropy, x.normalized_entropy), axis=1)
            ms_info["ionization_mode"] = ms_info["spectrum_metadata"].apply(
                lambda x: x["Spectrometry"].get("Ion Mode") if x.get("Spectrometry") else None)

            if ms_info_flags["all"]:
                ms_info = ms_info[["internal_id", "ionization_mode", "rating", "spectral_entropy", "num_peaks"]]
            else:
                ms_info = ms_info[["internal_id"] + [k for k, v in ms_info_flags.items() if v]]
            ms_info.rename({"ionization_mode": "Ionization Mode", "rating": "Spectrum Rating",
                            "spectral_entropy": "Spectral Entropy", "num_peaks": "# Peaks"}, axis=1, inplace=True)
            result_df = result_df.merge(ms_info, how="left", on="internal_id")

        result_df.rename({
            "dtxsid": "DTXSID", "casrn": "CASRN", "preferred_name": "Substance Name", "internal_id": "AMOS Record ID",
            "source": "Source",
            "record_type": "Record Type", "description": "Description", "link": "Source Link",
            "methodologies": "Methodologies",
            "count": "# Substances in Record"
        }, axis=1, inplace=True)

    result_counts = record_df.groupby(["dtxsid"]).size().reset_index()
    result_counts.columns = ["dtxsid", "num_records"]
    result_counts = pd.DataFrame({"dtxsid": dtxsid_list}).merge(substance_df, how="left", on="dtxsid").merge(
        result_counts, how="left", on="dtxsid")
    result_counts["num_records"] = result_counts["num_records"].fillna(0)

    # add more substance info, if appropriate
    if include_classyfire:
        classyfire_query = db.select(
            ClassyFire.dtxsid, ClassyFire.kingdom, ClassyFire.superklass, ClassyFire.klass, ClassyFire.subklass
        ).filter(ClassyFire.dtxsid.in_(dtxsid_list))
        classyfire_results = [c._asdict() for c in db.session.execute(classyfire_query).all()]
        classyfire_df = pd.DataFrame(classyfire_results)
        result_counts = result_counts.merge(classyfire_df, how="left", on="dtxsid")

    if include_source_counts:
        source_counts = cq.additional_source_counts(dtxsid_list)
        source_count_df = pd.DataFrame(source_counts)
        source_count_df.rename({
            "literature_count": "Articles", "patent_count": "Patents", "source_count": "Sources",
            "pubmed_count": "PubMed Record Count"
        }, axis=1, inplace=True)
        result_counts = result_counts.merge(source_count_df, how="left", on="dtxsid")

    if include_functional_uses:
        functional_use_classes = cq.functional_uses_for_dtxsids(dtxsid_list)
        functional_use_df = pd.DataFrame([(k, "; ".join(v) if v else None) for k, v in functional_use_classes.items()],
                                         columns=["dtxsid", "Functional Use Classes"])
        result_counts = result_counts.merge(functional_use_df, how="left", on="dtxsid")

    result_counts.rename({
        "dtxsid": "DTXSID", "casrn": "CASRN", "preferred_name": "Substance Name", "num_records": "# of Records",
        "kingdom": "Kingdom", "superklass": "Superclass", "klass": "Class", "subklass": "Subclass"
    }, axis=1, inplace=True)

    excel_file = util.make_excel_file({"Substances": result_counts, "Records": result_df})
    headers = {"Content-Disposition": "attachment; filename=batch_search.xlsx",
               "Content-type": "application/vnd.ms-excel"}
    return Response(excel_file, mimetype="application/vnd.ms-excel", headers=headers)


@app.post("/api/amos/analytical_qc_batch_search")
def analytical_qc_batch_search():
    """
    Receives a list of DTXSIDs
    And returns information on all Analytical QC records that contain those DTXSIDs.
    ---
    parameters:
      - in: body
        name: body
        schema:
            id: analytical_qc_batch_search_request
            properties:
                base_url:
                  type: string
                dtxsids:
                  type: array
                  items:
                    type: string
                include_classyfire:
                    type: boolean
                include_source_counts:
                    type: boolean
                methodologies:
                  type: array
                  items:
                    type: string
                include_source_counts:
                    type: boolean
                include_functional_uses:
                    type: boolean
    responses:
      200:
        description: OK
    """
    parameters = request.get_json()
    dtxsid_list = parameters["dtxsids"]
    include_classyfire = parameters["include_classyfire"]
    methodologies = parameters["methodologies"]
    base_url = parameters["base_url"]
    include_source_counts = parameters["include_source_counts"]
    include_functional_uses = parameters["include_functional_uses"]

    substance_query = db.select(Substances.dtxsid, Substances.casrn, Substances.preferred_name).filter(
        Substances.dtxsid.in_(dtxsid_list))
    substances = [c._asdict() for c in db.session.execute(substance_query).all()]
    substance_df = pd.DataFrame(substances)

    record_query = db.select(
        Contents.internal_id, Contents.dtxsid, RecordInfo.methodologies, RecordInfo.link, RecordInfo.description
    ).join_from(
        Contents, RecordInfo, Contents.internal_id == RecordInfo.internal_id
    ).filter(Contents.dtxsid.in_(dtxsid_list) & (RecordInfo.source == "Analytical QC"))

    if not methodologies["all"]:
        accepted_methodologies = [k for k, v in methodologies.items() if (k != "all") and v]
        record_query = record_query.filter(
            or_(*[RecordInfo.methodologies.contains([am]) for am in accepted_methodologies]))

    records = [c._asdict() for c in db.session.execute(record_query).all()]
    if len(records) == 0:
        return Response(status=204)

    record_df = pd.DataFrame(records)
    record_df["methodologies"] = record_df["methodologies"].apply(lambda x: x[0])
    record_df["AMOS Link"] = record_df["internal_id"].apply(lambda x: f"{base_url}/view_spectrum_pdf/{x}")

    result_df = substance_df.merge(record_df, how="right", on="dtxsid")

    result_counts = record_df.groupby(["dtxsid"]).size().reset_index()
    result_counts.columns = ["dtxsid", "num_records"]
    result_counts = pd.DataFrame({"dtxsid": dtxsid_list}).merge(substance_df, how="left", on="dtxsid").merge(
        result_counts, how="left", on="dtxsid")
    result_counts["num_records"] = result_counts["num_records"].fillna(0)

    # add more substance info, if appropriate
    if include_classyfire:
        classyfire_query = db.select(
            ClassyFire.dtxsid, ClassyFire.kingdom, ClassyFire.superklass, ClassyFire.klass, ClassyFire.subklass
        ).filter(ClassyFire.dtxsid.in_(dtxsid_list))
        classyfire_results = [c._asdict() for c in db.session.execute(classyfire_query).all()]
        classyfire_df = pd.DataFrame(classyfire_results)
        result_counts = result_counts.merge(classyfire_df, how="left", on="dtxsid")

    if include_source_counts:
        source_counts = cq.additional_source_counts(dtxsid_list)
        source_count_df = pd.DataFrame(source_counts)
        source_count_df.rename({
            "literature_count": "Articles", "patent_count": "Patents", "source_count": "Sources",
            "pubmed_count": "PubMed Record Count"
        }, axis=1, inplace=True)
        result_counts = result_counts.merge(source_count_df, how="left", on="dtxsid")

    if include_functional_uses:
        functional_use_classes = cq.functional_uses_for_dtxsids(dtxsid_list)
        functional_use_df = pd.DataFrame([(k, "; ".join(v) if v else None) for k, v in functional_use_classes.items()],
                                         columns=["dtxsid", "Functional Use Classes"])
        result_counts = result_counts.merge(functional_use_df, how="left", on="dtxsid")

    analytical_qc_query = db.select(
        AnalyticalQC.internal_id, AnalyticalQC.first_timepoint, AnalyticalQC.last_timepoint,
        AnalyticalQC.stability_call, AnalyticalQC.timepoint
    ).join_from(AnalyticalQC, Contents, AnalyticalQC.internal_id == Contents.internal_id).filter(
        Contents.dtxsid.in_(dtxsid_list))
    analytical_qc_results = [c._asdict() for c in db.session.execute(analytical_qc_query).all()]
    analytical_qc_df = pd.DataFrame(analytical_qc_results)
    result_df = result_df.merge(analytical_qc_df, how="left", on="internal_id")

    result_df = result_df[[
        "dtxsid", "casrn", "preferred_name", "internal_id", "methodologies", "AMOS Link", "link", "description",
        "first_timepoint",
        "last_timepoint", "stability_call", "timepoint"
    ]]
    result_df.rename({
        "dtxsid": "DTXSID", "casrn": "CASRN", "preferred_name": "Substance Name", "internal_id": "AMOS Record ID",
        "description": "Description", "link": "Source Link", "methodologies": "Methodologies",
        "first_timepoint": "First Timepoint",
        "last_timepoint": "Last Timepoint", "stability_call": "Stability Call", "timepoint": "Measurement Timepoint"
    }, axis=1, inplace=True)
    result_counts.rename({
        "dtxsid": "DTXSID", "casrn": "CASRN", "preferred_name": "Substance Name", "num_records": "# of Records",
        "kingdom": "Kingdom", "superklass": "Superclass", "klass": "Class", "subklass": "Subclass"
    }, axis=1, inplace=True)

    excel_file = util.make_excel_file({"Substances": result_counts, "Records": result_df})
    headers = {"Content-Disposition": "attachment; filename=batch_search.xlsx",
               "Content-type": "application/vnd.ms-excel"}
    return Response(excel_file, mimetype="application/vnd.ms-excel", headers=headers)


@app.get("/api/amos/method_with_spectra/<search_type>/<internal_id>")
def method_with_spectra_search(search_type, internal_id):
    """
    Attempts to return information about a method with linked spectra.
    Searching is done using the internal ID of either the method or one of its spectra.

    ---
    parameters:
      - in: path
        name: search_type
        type: string
        description: Search type
      - in: path
        name: internal_id
        type: integer
        description: The unique internal identifier for the spectrum that's being looked for.
    responses:
      200:
        description: A JSON structure containing the information about the spectrum.
    """
    if search_type == "spectrum":
        q = db.select(MethodsWithSpectra.method_id).filter(MethodsWithSpectra.spectrum_id == internal_id)
        result = [c._asdict() for c in db.session.execute(q).all()]
        if len(result) == 0:
            return f"No method found that matches spectrum id '{internal_id}'."
        method_id = result[0]["method_id"]
    elif search_type == "method":
        method_id = internal_id
    else:
        return f"Invalid search type {search_type}."

    spectrum_q = db.select(MethodsWithSpectra.spectrum_id).filter(MethodsWithSpectra.method_id == method_id)
    spectrum_list = [c.spectrum_id for c in db.session.execute(spectrum_q).all()]

    info_q = db.select(
        Contents.internal_id, Contents.dtxsid, Substances.preferred_name
    ).filter(
        Contents.internal_id.in_(spectrum_list)
    ).join_from(
        Contents, Substances, Contents.dtxsid == Substances.dtxsid
    )
    info_entries = [c._asdict() for c in db.session.execute(info_q).all()]

    return jsonify({"method_id": method_id, "spectrum_ids": spectrum_list, "info": info_entries})


@app.post("/api/amos/spectrum_count_for_methodology/")
def get_spectrum_count_for_methodology():
    """
    Endpoint for getting a count of spectrum records that have the specified methodology as one of its methodologies.
    (A few data sources can have multiple methodologies.)

    Note that parameters are currently handled by a POST rather than in the URL
    (like most of the other functions here) due to the fact that a lot of
    methodologies have forward slashes in them (e.g., 'LC/MS'), which disrupts
    Flask's routing.

    Currently intended for use with applications outside the Vue app.
    ---
    parameters:
        - in: body
          name: body
          schema:
              id: spectrum_count_for_methodology_request
              properties:
                  dtxsid:
                    type: string
                  spectrum_type:
                    type: string
    responses:
      200:
        description: OK
    """

    dtxsid = request.get_json()["dtxsid"]
    spectrum_type = request.get_json()["spectrum_type"]

    q = db.select(Contents.internal_id).filter(
        RecordInfo.methodologies.contains([spectrum_type]) & (RecordInfo.record_type == "Spectrum") & (
                Contents.dtxsid == dtxsid)
    ).join_from(Contents, RecordInfo, Contents.internal_id == RecordInfo.internal_id)
    return jsonify({"count": len(db.session.execute(q).all())})


@app.post("/api/amos/substances_for_ids/")
def get_substances_for_ids():
    """
    Accepts a list of internal_ids (via POST) and returns a deduplicated list substances that appear in those records.
    ---
    parameters:
      - in: body
        name: body
        schema:
            id: substances_for_ids_request
            properties:
                internal_id_list:
                    type: array
                    items:
                        type: string
    responses:
      200:
        description: OK
    """

    internal_id_list = request.get_json()["internal_id_list"]

    substances = cq.substances_for_ids(internal_id_list, [Substances.jchem_inchikey])
    substance_df = pd.DataFrame(substances)

    excel_file = util.make_excel_file({"Substances": substance_df})
    headers = {"Content-Disposition": "attachment; filename=Substances.xlsx",
               "Content-type": "application/vnd.ms-excel"}
    return Response(excel_file, mimetype="application/vnd.ms-excel", headers=headers)


@app.post("/api/amos/count_substances_in_ids/")
def count_substances_in_ids():
    """
    Counts the number of unique substances seen in a given set of internal IDs.
    ---
    parameters:
      - in: body
        name: body
        schema:
            id: count_substances_in_ids_request
            properties:
                internal_id_list:
                    type: array
                    items:
                        type: string
    responses:
      200:
        description: OK
    """
    internal_id_list = request.get_json()["internal_id_list"]
    q = db.select(func.count(Contents.dtxsid.distinct())).filter(Contents.internal_id.in_(internal_id_list))
    dtxsid_count = db.session.execute(q).first()._asdict()
    return jsonify(dtxsid_count)


@app.post("/api/amos/mass_spectrum_similarity_search/")
def mass_spectrum_similarity_search():
    """
    Takes a mass range, methodology, and mass spectrum, and returns all spectra that match the mass and methodology, with entropy similarities between the database spectra and the user-supplied one.
    ---
    parameters:
      - in: body
        name: body
        schema:
            id: mass_spectrum_similarity_search_request
            properties:
                lower_mass_limit:
                    type: number
                upper_mass_limit:
                    type: number
                methodology:
                    type: string
                spectrum:
                    type: object
    responses:
      200:
        description: OK
    """
    request_json = request.get_json()
    lower_mass_limit = request_json["lower_mass_limit"]
    upper_mass_limit = request_json["upper_mass_limit"]
    methodology = request.json["methodology"]
    user_spectrum = request.json["spectrum"]

    results = cq.mass_spectrum_search(lower_mass_limit, upper_mass_limit, methodology)

    substance_mapping = {}
    for r in results:
        if request_json["type"].lower() == "da":
            r["similarity"] = spectrum.calculate_entropy_similarity(r["spectrum"], user_spectrum,
                                                                    da_error=request_json["window"])
        else:
            r["similarity"] = spectrum.calculate_entropy_similarity(r["spectrum"], user_spectrum,
                                                                    ppm_error=request_json["window"])
        if r["similarity"] >= 0.1:
            substance_mapping[r["dtxsid"]] = r["preferred_name"]
        del r["preferred_name"]
    results = [r for r in results if
               r["similarity"] >= 0.1]  # since the frontend will only ever show stuff with a similarity of at least 0.1
    return jsonify({"result_length": len(results), "unique_substances": len(substance_mapping), "results": results,
                    "substance_mapping": substance_mapping})


@app.post("/api/amos/spectral_entropy/")
def spectral_entropy():
    """
    Calculates the spectral entropy for a single spectrum.
    ---
    parameters:
      - in: body
        name: body
        schema:
            id: spectral_entropy_request
            properties:
                spectrum:
                    type: object
    responses:
      200:
        description: OK
    """
    entropy = spectrum.calculate_spectral_entropy(request.get_json()["spectrum"])
    return jsonify({"entropy": entropy})


@app.post("/api/amos/entropy_similarity/")
def entropy_similarity():
    """
    Calculates the entropy similarity for two spectra.
    """
    post_data = request.get_json()
    print(post_data.get("type"))
    if post_data.get("type") is None:
        similarity = spectrum.calculate_entropy_similarity(post_data["spectrum_1"], post_data["spectrum_2"])
    elif post_data["type"].lower() == "da":
        print(post_data["window"])
        similarity = spectrum.calculate_entropy_similarity(post_data["spectrum_1"], post_data["spectrum_2"],
                                                           da_error=post_data["window"])
    else:
        similarity = spectrum.calculate_entropy_similarity(post_data["spectrum_1"], post_data["spectrum_2"],
                                                           ppm_error=post_data["window"])
    return jsonify({"similarity": similarity})


@app.post("/api/amos/record_counts_by_dtxsid/")
def get_record_counts_by_dtxsid():
    """
    Takes a list of DTXSIDs as the POST argument, and for each DTXSID, it returns a dictionary containing the counts of record types that are present in the database.
    ---
    parameters:
      - in: body
        name: body
        schema:
            id: record_counts_by_dtxsid_request
            properties:
            dtxsids:
                type: array
                items:
                    type: string
    responses:
      200:
        description: OK
    """
    dtxsid_list = request.get_json()["dtxsids"]
    record_count_dict = cq.record_counts_by_dtxsid(dtxsid_list)
    return jsonify(record_count_dict)


@app.post("/api/amos/max_similarity_by_dtxsid/")
def max_similarity_by_dtxsid():
    """
    This endpoint allows a user to submit a list of DTXSIDs and a mass spectrum.
    In response, the user will get back the DTXSIDs mapped to similarity scores.
    The scores will be the highest similarity score computed on the user-supplied spectrum and all spectra in this database for that DTXSID.
    If no spectra were found, the DTXSID will map to None.

    This access point is intended to be used by CFMID.
    ---
    parameters:
      - in: body
        name: body
        schema:
            id: max_similarity_by_dtxsid_request
            properties:
                dtxsids:
                    type: array
                    items:
                        type: string
    responses:
      200:
        description: OK
    """
    request_json = request.get_json()
    dtxsids = request_json["dtxsids"]
    if type(dtxsids) == str:
        dtxsids = [dtxsids]
    user_spectra = request_json["spectra"]
    for i, us in enumerate(user_spectra):
        try:
            spectrum.validate_spectrum(us)
        except ValueError as ve:
            return jsonify({"error": f"User-supplied spectrum number {i + 1} is invalid: {ve}"})

    da = request_json.get("da_window")
    ppm = request_json.get("ppm_window")
    ms_level = request_json.get("ms_level")
    if type(ms_level) != int:
        ms_level = None

    # get the list of spectra in the database for the given substances
    results = cq.mass_spectra_for_substances(dtxsids, ms_level=ms_level)

    substance_dict = {d: [None] * len(user_spectra) for d in dtxsids}
    for i, us in enumerate(user_spectra):
        for r in results:
            similarity = spectrum.calculate_entropy_similarity(us, r["spectrum"], da_error=da, ppm_error=ppm)
            if substance_dict[r["dtxsid"]][i] is None or substance_dict[r["dtxsid"]][i] < similarity:
                substance_dict[r["dtxsid"]][i] = similarity

    return jsonify({"results": substance_dict})


@app.post("/api/amos/all_similarities_by_dtxsid/")
def all_similarities_by_dtxsid():
    request_json = request.get_json()
    dtxsids = request_json["dtxsids"]
    if type(dtxsids) == str:
        dtxsids = [dtxsids]
    user_spectra = request_json["spectra"]
    for i, us in enumerate(user_spectra):
        try:
            spectrum.validate_spectrum(us)
        except ValueError as ve:
            return jsonify({"error": f"User-supplied spectrum number {i+1} is invalid: {ve}"})

    da = request_json.get("da_window")
    ppm = request_json.get("ppm_window")
    min_intensity = request_json.get("min_intensity", 0)
    ms_level = request_json.get("ms_level")
    if type(ms_level) != int:
        ms_level = None

    results = cq.mass_spectra_for_substances(dtxsids, ms_level=ms_level, additional_fields=[MassSpectra.spectrum_metadata])

    # mass query
    q = db.select(Substances.dtxsid, Substances.monoisotopic_mass).filter(Substances.dtxsid.in_(dtxsids))
    mass_results = [c._asdict() for c in db.session.execute(q).all()]
    mass_dict = {mr["dtxsid"]: mr["monoisotopic_mass"] for mr in mass_results}

    similarity_list = []
    for us in user_spectra:
        us = [[mz, i] for mz, i in us if i > min_intensity]
        substance_dict = {d:[] for d in dtxsids}
        for r in results:
            # filter out peaks above the monoisotopic mass (minus a proton or so) and peaks below a certain intensity
            result_spectrum = [[mz, i] for mz, i in r["spectrum"] if (mz < (mass_dict[r["dtxsid"]]-1.5)) and (i > min_intensity)]
            if len(result_spectrum) == 0:
                continue
            if r["description"].startswith("#"):
                description = None
            else:
                description = ";".join(r["description"].split(";")[:-1])
            combined_spectrum = spectrum.combine_peaks(result_spectrum)
            spectral_entropy = spectrum.calculate_spectral_entropy(combined_spectrum)
            normalized_entropy = spectral_entropy/len(combined_spectrum)
            information = {"Points": len(result_spectrum), "Spectral Entropy": spectral_entropy, "Normalized Entropy": normalized_entropy,
                        "Rating": spectrum.spectrum_rating(spectral_entropy, normalized_entropy)}
            entropy_similarity = spectrum.calculate_entropy_similarity(us, combined_spectrum, da_error=da, ppm_error=ppm)
            cosine_similarity = spectrum.cosine_similarity(us, combined_spectrum)
            substance_dict[r["dtxsid"]].append({"entropy_similarity": entropy_similarity, "cosine_similarity": cosine_similarity, "description": description, "metadata": r["spectrum_metadata"], "information": information})
        similarity_list.append(substance_dict)

    return jsonify({"results": similarity_list})


@app.get("/api/amos/get_info_by_id/<internal_id>")
def get_info_by_id(internal_id):
    """
    Return information by internal record id
    ---
    parameters:
      - in: path
        name: internal_id
        type: integer
        description: ID of the document in the database.
    responses:
      200:
        description: Record information.
    """
    q = db.select(RecordInfo).filter(RecordInfo.internal_id == internal_id)
    result = db.session.execute(q).first()
    if result:
        return jsonify({"result": result[0].get_row_contents()})
    else:
        return jsonify({"result": None})


@app.get("/api/amos/database_summary/")
def database_summary():
    """
    Return database summary information
    ---
    responses:
      200:
        description: Database summary information.
    """
    summary_info = cq.database_summary()
    return jsonify(summary_info)


@app.post("/api/amos/mass_spectra_for_substances/")
def mass_spectra_for_substances():
    """
    Given a list of DTXSIDs, return all spectra for those substances.
    ---
    parameters:
      - in: body
        name: dtxsids
        required: true
        schema:
          type: array
          items:
            type: string
    responses:
      200:
        description: OK
    """
    dtxsids = request.get_json()["dtxsids"]
    spectrum_results = cq.mass_spectra_for_substances(dtxsids)
    names_for_dtxsids = cq.names_for_dtxsids(dtxsids)
    return jsonify({"spectra": spectrum_results, "substance_mapping": names_for_dtxsids})


@app.get("/api/amos/get_image_for_dtxsid/<dtxsid>")
def get_image_for_dtxsid(dtxsid):
    """
    Retrieves a substance's image from the database.
    ---
    parameters:
      - in: path
        name: dtxsid
        type: string
        description: DTXSID of the substance.
    responses:
      200:
        description: PNG image of the substance
    """
    q = db.select(SubstanceImages.png_image).filter(SubstanceImages.dtxsid == dtxsid)
    result = db.session.execute(q).first()
    if result is not None:
        image = result.png_image
        response = make_response(image)
        response.headers['Content-Type'] = "image/png"
        response.headers['Content-Disposition'] = f"inline; filename=\"{dtxsid}\".png"
        return response
    else:
        return Response(status=204)


@app.get("/api/amos/substring_search/<substring>")
def substring_search(substring):
    """
    Searches the database for substances by substring.
    Both the preferred name and the synonyms are searched. This returns a list
    of substances, synonyms that matched the search (if any), and the
    record counts for each substance.
    ---
    parameters:
      - in: path
        name: substring
        type: string
        description: A string to search by
    responses:
      200:
        description: List of substances, synonyms that matched the search (if any), and the record counts for each substance
    """

    preferred_names, synonyms = cq.substring_search(substring)

    info_dict = {}
    for pn in preferred_names:
        info_dict[pn["dtxsid"]] = {"synonyms": [], **pn}
    for s in synonyms:
        if s["dtxsid"] in info_dict:
            info_dict[s["dtxsid"]]["synonyms"].append(s["synonym"])
        else:
            info_dict[s["dtxsid"]] = {**s, "synonyms": [s["synonym"]]}
            del info_dict[s["dtxsid"]]["synonym"]
    info_list = [v for _, v in info_dict.items()]

    dtxsids = [il["dtxsid"] for il in info_list]
    record_counts = cq.record_counts_by_dtxsid(dtxsids)
    full_info = util.merge_substance_info_and_counts(info_list, record_counts)

    return jsonify({"substances": full_info})


@app.get("/api/amos/get_ms_ready_methods/<inchikey>")
def get_ms_ready_methods(inchikey):
    """
    Retrieves a list of methods that contain the MS-Ready forms of a given substance but not the substance itself.
    These methods are found by looking for substances which match the first block of the given InChIKey.
    ---
    parameters:
      - in: path
        name: inchikey
        type: string
        description: InChIKey to search by
    responses:
      200:
        description: List of MS-Ready methods.
    """
    first_block = inchikey.split("-")[0]
    q = db.select(
        RecordInfo.source, RecordInfo.internal_id, RecordInfo.link, RecordInfo.record_type, RecordInfo.methodologies,
        RecordInfo.data_type, RecordInfo.description, func.count(Contents.dtxsid)
    ).filter(
        Substances.jchem_inchikey.like(first_block + "%") & (Substances.jchem_inchikey != inchikey)
    ).join_from(
        Contents, Substances, Contents.dtxsid == Substances.dtxsid
    ).join_from(
        Contents, RecordInfo, Contents.internal_id == RecordInfo.internal_id
    ).group_by(
        RecordInfo.internal_id
    )
    results = [c._asdict() for c in db.session.execute(q).all()]

    internal_ids = [c["internal_id"] for c in results]
    method_number_query = db.select(Methods.internal_id, Methods.method_number).filter(
        Methods.internal_id.in_(internal_ids))
    method_numbers = [r._asdict() for r in db.session.execute(method_number_query)]
    method_numbers = {mn["internal_id"]: mn["method_number"] for mn in method_numbers}

    for r in results:
        r["ms_ready"] = True  # flag for Ag Grid
        if r["internal_id"] in method_numbers:
            r["method_number"] = method_numbers[r["internal_id"]]

    return jsonify({"length": len(results), "results": results})


@app.get("/api/amos/get_substance_file_for_record/<internal_id>")
def get_substance_file_for_record(internal_id):
    """
    Creates an Excel workbook listing the substances in the specified record.
    ---
    parameters:
      - in: path
        name: internal_id
        type: integer
        description: Internal database ID of the record.
    responses:
      200:
        description: Excel workbook listing the substances in the specified record.
    """
    substance_list = find_dtxsids(internal_id).json["substance_list"]
    substance_list = [(sl["dtxsid"], sl["casrn"], sl["preferred_name"]) for sl in substance_list]
    substance_df = pd.DataFrame(substance_list, columns=["DTXSID", "CASRN", "Preferred Name"])

    excel_file = util.make_excel_file({"Substances": substance_df})
    headers = {"Content-Disposition": "attachment; filename=substances.xlsx",
               "Content-type": "application/vnd.ms-excel"}
    return Response(excel_file, mimetype="application/vnd.ms-excel", headers=headers)


@app.get("/api/amos/analytical_qc_list/")
def analytical_qc_list():
    """
    Retrieves information on all the AnalyticalQC PDFs in the database.
    ---
    responses:
      200:
        description: AnalyticalQC PDFs in the database.
    """
    q = db.select(
        Contents.internal_id, Contents.dtxsid, Substances.preferred_name, Substances.casrn,
        Substances.molecular_formula,
        AnalyticalQC.experiment_date, AnalyticalQC.timepoint, AnalyticalQC.first_timepoint, AnalyticalQC.last_timepoint,
        AnalyticalQC.stability_call, AnalyticalQC.annotation, AnalyticalQC.study, AnalyticalQC.sample_id,
        AnalyticalQC.lcms_amen_pos_true, AnalyticalQC.lcms_amen_neg_true, AnalyticalQC.flags
    ).join_from(
        AnalyticalQC, Contents, AnalyticalQC.internal_id == Contents.internal_id
    ).join_from(
        Contents, Substances, Contents.dtxsid == Substances.dtxsid
    )
    results = [c._asdict() for c in db.session.execute(q).all()]
    return jsonify({"results": results})


@app.get("/api/amos/additional_sources_for_substance/<dtxsid>")
def additional_sources_for_substance(dtxsid):
    """
    Retrieves links for supplemental sources (e.g., Wikipedia, ChemExpo) for a given DTXSID.
    ---
    parameters:
      - in: path
        name: dtxsid
        type: string
        description: DTXSID of the substance.
    responses:
      200:
        description: Links for supplemental sources (e.g., Wikipedia, ChemExpo)
    """
    sources = cq.additional_sources_by_substance(dtxsid)
    return jsonify(sources)


@app.route("/api/amos/get_nmr_spectrum/<internal_id>")
def retrieve_nmr_spectrum(internal_id):
    """
    Endpoint for retrieving a specified NMR spectrum from the database.
    ---
    parameters:
      - in: path
        name: internal_id
        type: integer
        description: The unique internal identifier for the spectrum that's being looked for.
    responses:
      200:
        description: A JSON structure containing the information about the spectrum.
    """
    q = db.select(
        NMRSpectra.intensities, NMRSpectra.first_x, NMRSpectra.last_x, NMRSpectra.x_units,
        NMRSpectra.frequency, NMRSpectra.nucleus, NMRSpectra.temperature, NMRSpectra.solvent,
        NMRSpectra.spectrum_metadata
    ).filter(NMRSpectra.internal_id == internal_id)
    data_row = db.session.execute(q).first()
    if data_row is not None:
        data_dict = data_row._asdict()
        return jsonify(data_dict)

    else:
        return "Error: invalid internal id."


@app.get("/api/amos/get_classification_for_dtxsid/<dtxsid>")
def get_classification_for_dtxsid(dtxsid):
    """
    Returns the classification of a given substance.
    ---
    parameters:
      - in: path
        name: dtxsid
        type: string
        description: DTXSID of the substance.
    responses:
      200:
        description: JSON with classification information.
    """
    classification_info = cq.classyfire_for_dtxsid(dtxsid)
    if classification_info is not None:
        return jsonify(classification_info)
    else:
        return Response(status=204)


@app.post("/api/amos/substances_for_classification/")
def substances_for_classification():
    request_json = request.get_json()
    kingdom, superklass, klass, subklass = request_json.get("kingdom"), request_json.get(
        "superklass"), request_json.get("klass"), request_json.get("subklass")
    query = db.select(
        ClassyFire.dtxsid, Substances.casrn, Substances.preferred_name, Substances.monoisotopic_mass,
        Substances.molecular_formula,
        Substances.image_in_comptox
    ).join_from(ClassyFire, Substances, ClassyFire.dtxsid == Substances.dtxsid).filter(
        (ClassyFire.kingdom == kingdom) & (ClassyFire.superklass == superklass) & (ClassyFire.klass == klass) & (
                ClassyFire.subklass == subklass)
    )
    substances = [c._asdict() for c in db.session.execute(query).all()]
    dtxsids = [s["dtxsid"] for s in substances]

    record_counts = cq.record_counts_by_dtxsid(dtxsids)
    for s in substances:
        records = record_counts[s["dtxsid"]]
        s["methods"] = records.get("Method", 0)
        s["fact_sheets"] = records.get("Fact Sheet", 0)
        s["spectra"] = records.get("Spectrum", 0)

    return jsonify({"substances": substances})


@app.post("/api/amos/next_level_classification/")
def next_level_classification():
    request_json = request.get_json()
    kingdom, superklass, klass = request_json.get("kingdom"), request_json.get("superklass"), request_json.get("klass")

    if kingdom is not None:
        if superklass is not None:
            if klass is not None:
                query = db.select(ClassyFire.subklass).filter(
                    (ClassyFire.kingdom == kingdom) & (ClassyFire.superklass == superklass) & (
                            ClassyFire.klass == klass)
                ).distinct().order_by(ClassyFire.subklass)
            else:
                query = db.select(ClassyFire.klass).filter(
                    (ClassyFire.kingdom == kingdom) & (ClassyFire.superklass == superklass)
                ).distinct(ClassyFire.klass)
        else:
            query = db.select(ClassyFire.superklass).filter(ClassyFire.kingdom == kingdom).distinct().order_by(
                ClassyFire.superklass)
    else:
        return jsonify({"error": "No kingdom was passed."})

    possible_values = [r[0] for r in db.session.execute(query)]
    return jsonify({"values": possible_values})


@app.get("/api/amos/fact_sheets_for_substance/<dtxsid>")
def fact_sheets_for_substance(dtxsid):
    """
    Returns a list of fact sheets that are associated with the given DTXSID.
    ---
    parameters:
      - in: path
        name: dtxsid
        type: string
        description: DTXSID of the substance.
    responses:
      200:
        description: List of fact sheets.
    """
    info_list = cq.ids_for_substances([dtxsid], record_type="Fact Sheet")
    fact_sheet_ids = [r["internal_id"] for r in info_list]
    return jsonify({"internal_ids": fact_sheet_ids})


@app.get("/api/amos/get_data_source_info/")
def data_source_info():
    """
    Returns a list of major data sources in AMOS with some supplemental information.
    ---
    responses:
      200:
        description: JSON with the list of major data sources
    """
    query = db.select(DataSourceInfo)
    return [c[0].get_row_contents() for c in db.session.execute(query).all()]


@app.get("/api/amos/record_id_search/<internal_id>")
def record_id_search(internal_id):
    """
    Record information by ID
    ---
    parameters:
      - in: path
        name: internal_id
        type: integer
        description: The unique internal identifier for the spectrum that's being looked for.
    responses:
      200:
        description: A JSON structure containing the information about the record.
    """
    id_query = db.select(RecordInfo.record_type, RecordInfo.data_type, RecordInfo.link).filter(
        RecordInfo.internal_id == internal_id)
    result = db.session.execute(id_query).first()
    if result:
        return jsonify({"record_type": result.record_type, "data_type": result.data_type, "link": result.link})
    else:
        return jsonify({"record_type": None, "data_type": None, "link": None})


@app.get("/api/amos/functional_uses_for_dtxsid/<dtxsid>")
def functional_uses_for_dtxsid(dtxsid):
    """
    Returns a list of functional uses for a substance
    ---
    parameters:
      - in: path
        name: dtxsid
        type: string
        description: DTXSID of the substance.
    responses:
      200:
        description: List of functional uses.
    """

    """query = db.select(FunctionalUseClasses.functional_classes).filter(FunctionalUseClasses.dtxsid==dtxsid)
    result = db.session.execute(query).first()
    if result:
        return jsonify(result._asdict())
    else:
        return jsonify({"functional_classes": None})"""
    functional_use_dict = cq.functional_uses_for_dtxsids([dtxsid])
    return jsonify({"functional_classes": functional_use_dict.get(dtxsid, None)})


@app.get("/api/amos/dtxsids_for_functional_use/<functional_use>")
def dtxsids_for_functional_use(functional_use):
    """
    Returns a list of DTXSIDs for the given functional use.
    ---
    parameters:
      - in: path
        name: functional_use
        type: string
        description: Functional use to search by
    responses:
      200:
        description: List of DTXSIDs for the given functional use.
    """
    query = db.select(FunctionalUseClasses.dtxsid).filter(FunctionalUseClasses.functional_classes.any(functional_use))
    dtxsid_list = [c.dtxsid for c in db.session.execute(query).all()]
    return jsonify({"dtxsids": dtxsid_list})


@app.get("/api/amos/formula_search/<formula>")
def formula_search(formula):
    """
    Returns a list of substances found by MF
    ---
    parameters:
      - in: path
        name: formula
        type: string
        description: Molecular furmula to search by.
    responses:
      200:
        description: List of DTXSIDs for the given functional use.
    """
    substances = cq.formula_search(formula)
    dtxsids = [s["dtxsid"] for s in substances]
    record_counts = cq.record_counts_by_dtxsid(dtxsids)
    full_info = util.merge_substance_info_and_counts(substances, record_counts)
    return jsonify({"substances": full_info})


@app.get("/api/amos/inchikey_first_block_search/<first_block>")
def inchikey_first_block_search(first_block):
    """
    Returns a list of substances found by InChI key.
    ---
    parameters:
      - in: path
        name: first_block
        type: string
        description: First block of InChI key to search by.
    responses:
      200:
        description: List of substances found by InChI key.
    """
    substances = cq.inchikey_first_block_search(first_block)
    dtxsids = [s["dtxsid"] for s in substances]
    record_counts = cq.record_counts_by_dtxsid(dtxsids)
    full_info = util.merge_substance_info_and_counts(substances, record_counts)
    return jsonify({"substances": full_info})


@app.get("/api/amos/get_ir_spectrum/<internal_id>")
def get_ir_spectrum(internal_id):
    """
    Returns a list of IR spectra by ID.
    ---
    parameters:
      - in: path
        name: internal_id
        type: integer
        description: The unique internal identifier for the spectrum that's being looked for.
    responses:
      200:
        description: A JSON structure containing the information about the IR spectrum.
    """
    q = db.select(
        InfraredSpectra.first_x, InfraredSpectra.intensities, InfraredSpectra.ir_type,
        InfraredSpectra.laser_frequency, InfraredSpectra.last_x, InfraredSpectra.spectrum_metadata
    ).filter(InfraredSpectra.internal_id == internal_id)
    data_row = db.session.execute(q).first()
    if data_row is not None:
        data_dict = data_row._asdict()
        return jsonify(data_dict)
    else:
        return "Error: invalid internal id."


@app.post("/api/amos/mass_range_search/")
def mass_range_search():
    request_json = request.get_json()
    lower_mass_limit = request_json["lower_mass_limit"]
    upper_mass_limit = request_json["upper_mass_limit"]
    substances = cq.mass_range_search(lower_mass_limit, upper_mass_limit)
    dtxsids = [s["dtxsid"] for s in substances]
    record_counts = cq.record_counts_by_dtxsid(dtxsids)
    full_info = util.merge_substance_info_and_counts(substances, record_counts)
    return jsonify({"substances": full_info})


@app.get("/api/amos/record_type_count/<record_type>")
def record_type_count(record_type):
<<<<<<< HEAD
    """
    Returns the number of records of the given type.
    ---
    parameters:
      - in: path
        name: record_type
        type: string
        description: Record type to search by
    responses:
      200:
        description: Count of record types.
    """
    possible_record_types = {"fact_sheets", "methods"}
=======
    possible_record_types = {"analytical_qc", "fact_sheets", "methods"}
>>>>>>> 5b54ff7a
    if record_type in possible_record_types:
        if record_type == "methods":
            query = db.select(func.count(Methods.internal_id))
        elif record_type == "analytical_qc":
            query = db.select(func.count(AnalyticalQC.internal_id))
        else:
            query = db.select(func.count(FactSheets.internal_id))
        record_count = db.session.execute(query).first()[0]
        return jsonify({"record_count": record_count})
    else:
        return Response(status=204)


@app.get("/method_pagination/<limit>/<offset>")
def method_pagination(limit, offset):
    """
    Returns a paginated list of methods.
    ---
    parameters:
      - in: path
        name: limit
        type: integer
        description: Limit of records to return.
      - in: path
        name: offset
        type: integer
        description: Offset of method records to return.
    responses:
      200:
        description: Methods information
    """
    q = db.select(
        Methods.internal_id, Methods.method_name, Methods.method_number, Methods.date_published, Methods.matrix, Methods.analyte,
        Methods.functional_classes, Methods.pdf_metadata, RecordInfo.source, RecordInfo.methodologies, RecordInfo.description,
        RecordInfo.link, Methods.document_type, Methods.publisher, func.count(Contents.dtxsid)
    ).join_from(
        Methods, RecordInfo, Methods.internal_id==RecordInfo.internal_id
    ).join_from(
        RecordInfo, Contents, RecordInfo.internal_id==Contents.internal_id, isouter=True
    ).group_by(
        Methods.internal_id, RecordInfo.internal_id
    ).order_by(Methods.internal_id).limit(limit).offset(offset)

    results = [r._asdict() for r in db.session.execute(q).all()]
    results = [{**r, "year_published": util.clean_year(r["date_published"])} for r in results]
    for r in results:
        if pm := r.get("pdf_metadata"):
            r["author"] = pm.get("Author", None)
            r["limitation"] = pm.get("Limitation", None)
            r["limit_of_detection"] = pm.get("Limit of Detection", None)
            r["limit_of_quantitation"] = pm.get("Limit of Quantitation", None)
            del r["pdf_metadata"]
        else:
            r["author"] = None

    return {"results": results}


@app.get("/fact_sheet_pagination/<limit>/<offset>")
def fact_sheet_pagination(limit, offset):
    """
    Returns a paginated list of fact sheets.
    ---
    parameters:
      - in: path
        name: limit
        type: integer
        description: Limit of records to return.
      - in: path
        name: offset
        type: integer
        description: Offset of fact sheets to return.
    responses:
      200:
        description: Fact sheets information
    """
    q = db.select(
        FactSheets.internal_id, FactSheets.fact_sheet_name, FactSheets.analyte, FactSheets.document_type, FactSheets.functional_classes,
        RecordInfo.source, RecordInfo.link, func.count(Contents.dtxsid)
    ).join_from(
        FactSheets, RecordInfo, FactSheets.internal_id==RecordInfo.internal_id
    ).join_from(
        RecordInfo, Contents, RecordInfo.internal_id==Contents.internal_id, isouter=True
    ).group_by(
        FactSheets.internal_id, RecordInfo.internal_id
    ).order_by(FactSheets.internal_id).limit(limit).offset(offset)
    results = [r._asdict() for r in db.session.execute(q).all()]

    single_dtxsid_ids = [r["internal_id"] for r in results if r["count"] == 1]
    q2 = db.select(Contents.internal_id, Contents.dtxsid).filter(Contents.internal_id.in_(single_dtxsid_ids))
    single_dtxsid_results = {r.internal_id: r.dtxsid for r in db.session.execute(q2).all()}

    for i in range(len(results)):
        if results[i]["internal_id"] in single_dtxsid_results:
            results[i]["dtxsid"] = single_dtxsid_results[results[i]["internal_id"]]

    return jsonify({"results":results})


<<<<<<< HEAD
    single_dtxsid_ids = [r["internal_id"] for r in results if r["count"] == 1]
    q2 = db.select(Contents.internal_id, Contents.dtxsid).filter(Contents.internal_id.in_(single_dtxsid_ids))
    single_dtxsid_results = {r.internal_id: r.dtxsid for r in db.session.execute(q2).all()}

    for i in range(len(results)):
        if results[i]["internal_id"] in single_dtxsid_results:
            results[i]["dtxsid"] = single_dtxsid_results[results[i]["internal_id"]]

    return jsonify({"results": results})


db.init_app(app)

=======
@app.get("/analytical_qc_pagination/<limit>/<offset>")
def analytical_qc_pagination(limit, offset):
    q = db.select(
        Contents.internal_id, Contents.dtxsid, Substances.preferred_name, Substances.casrn, Substances.molecular_formula,
        AnalyticalQC.experiment_date, AnalyticalQC.timepoint, AnalyticalQC.first_timepoint, AnalyticalQC.last_timepoint,
        AnalyticalQC.stability_call, AnalyticalQC.annotation, AnalyticalQC.study, AnalyticalQC.sample_id,
        AnalyticalQC.lcms_amen_pos_true, AnalyticalQC.lcms_amen_neg_true, AnalyticalQC.flags
    ).join_from(
        AnalyticalQC, Contents, AnalyticalQC.internal_id==Contents.internal_id
    ).join_from(
        Contents, Substances, Contents.dtxsid==Substances.dtxsid
    ).order_by(AnalyticalQC.internal_id).limit(limit).offset(offset)
    results = [c._asdict() for c in db.session.execute(q).all()]
    return jsonify({"results": results})


>>>>>>> 5b54ff7a
if __name__ == "__main__":
    app.run(host='0.0.0.0', port=5000)<|MERGE_RESOLUTION|>--- conflicted
+++ resolved
@@ -509,16 +509,8 @@
     logging.info(f"Calling {url}")
     response = get_legacy_session().get(url)
 
-<<<<<<< HEAD
-=======
-    Returns
-    -------
-    A list of similar substances, or None if none were found.
-    """
-
     BASE_URL = "https://comptox.epa.gov/dashboard-api/similar-compound/by-dtxsid/"
     response = requests.get(f"{BASE_URL}{dtxsid}/{similarity_threshold}")
->>>>>>> 5b54ff7a
     if response.status_code == 200:
         return {"similar_substance_info": response.json()}
     else:
@@ -1805,7 +1797,6 @@
 
 @app.get("/api/amos/record_type_count/<record_type>")
 def record_type_count(record_type):
-<<<<<<< HEAD
     """
     Returns the number of records of the given type.
     ---
@@ -1818,10 +1809,7 @@
       200:
         description: Count of record types.
     """
-    possible_record_types = {"fact_sheets", "methods"}
-=======
     possible_record_types = {"analytical_qc", "fact_sheets", "methods"}
->>>>>>> 5b54ff7a
     if record_type in possible_record_types:
         if record_type == "methods":
             query = db.select(func.count(Methods.internal_id))
@@ -1921,21 +1909,6 @@
     return jsonify({"results":results})
 
 
-<<<<<<< HEAD
-    single_dtxsid_ids = [r["internal_id"] for r in results if r["count"] == 1]
-    q2 = db.select(Contents.internal_id, Contents.dtxsid).filter(Contents.internal_id.in_(single_dtxsid_ids))
-    single_dtxsid_results = {r.internal_id: r.dtxsid for r in db.session.execute(q2).all()}
-
-    for i in range(len(results)):
-        if results[i]["internal_id"] in single_dtxsid_results:
-            results[i]["dtxsid"] = single_dtxsid_results[results[i]["internal_id"]]
-
-    return jsonify({"results": results})
-
-
-db.init_app(app)
-
-=======
 @app.get("/analytical_qc_pagination/<limit>/<offset>")
 def analytical_qc_pagination(limit, offset):
     q = db.select(
@@ -1952,6 +1925,18 @@
     return jsonify({"results": results})
 
 
->>>>>>> 5b54ff7a
+    single_dtxsid_ids = [r["internal_id"] for r in results if r["count"] == 1]
+    q2 = db.select(Contents.internal_id, Contents.dtxsid).filter(Contents.internal_id.in_(single_dtxsid_ids))
+    single_dtxsid_results = {r.internal_id: r.dtxsid for r in db.session.execute(q2).all()}
+
+    for i in range(len(results)):
+        if results[i]["internal_id"] in single_dtxsid_results:
+            results[i]["dtxsid"] = single_dtxsid_results[results[i]["internal_id"]]
+
+    return jsonify({"results": results})
+
+
+db.init_app(app)
+
 if __name__ == "__main__":
     app.run(host='0.0.0.0', port=5000)